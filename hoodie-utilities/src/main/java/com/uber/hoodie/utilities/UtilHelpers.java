--- conflicted
+++ resolved
@@ -154,12 +154,7 @@
    * @param parallelism Parallelism
    */
   public static HoodieWriteClient createHoodieClient(JavaSparkContext jsc, String basePath,
-<<<<<<< HEAD
-      String schemaStr, int parallelism, Optional<String> compactionStrategyClass, boolean autoCommit)
-      throws Exception {
-=======
       String schemaStr, int parallelism, Optional<String> compactionStrategyClass) throws Exception {
->>>>>>> ed5607e6
     HoodieCompactionConfig compactionConfig =
         compactionStrategyClass.map(strategy -> HoodieCompactionConfig.newBuilder().withInlineCompaction(false)
             .withCompactionStrategy(ReflectionUtils.loadClass(strategy))
@@ -168,10 +163,6 @@
         .withParallelism(parallelism, parallelism).withSchema(schemaStr)
         .combineInput(true, true)
         .withCompactionConfig(compactionConfig)
-<<<<<<< HEAD
-        .withAutoCommit(autoCommit)
-=======
->>>>>>> ed5607e6
         .withIndexConfig(HoodieIndexConfig.newBuilder().withIndexType(HoodieIndex.IndexType.BLOOM).build())
         .build();
     return new HoodieWriteClient(jsc, config);
